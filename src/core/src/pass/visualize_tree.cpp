// Copyright (C) 2018-2023 Intel Corporation
// SPDX-License-Identifier: Apache-2.0
//

#include "openvino/pass/visualize_tree.hpp"

#include <cmath>
#include <fstream>

#include "openvino/cc/pass/itt.hpp"
#include "openvino/core/type.hpp"
#include "openvino/op/constant.hpp"
#include "openvino/op/parameter.hpp"
#include "openvino/op/util/op_types.hpp"
#include "openvino/util/common_util.hpp"
#include "openvino/util/env_util.hpp"
#include "openvino/util/file_util.hpp"

/*
 * As we are visualizing the graph, we will make some tweaks to the generated dot file to make
 * routing more tractable for Graphviz as well as (hopefully) more legible for the user.
 *
 * NOTE: It's possible, even likely, that better algorithms are available here. I just tried a
 * few different things without doing much research, and this seemed to work well. Please feel
 * free to improve on this. --amprocte
 *
 * -----------------
 *
 * The first tweak is to trim edges that, intuitively speaking, have long "skip distance". For
 * example:
 *
 * [Actual Graph Structure]      [Visualization]
 *    n0                             n0
 *    | \                            |  \
 *    n1 \                           n1  [to n50]
 *    |   |                          |
 *    n2  |                          n2
 *    |   |                          |
 *    n3  |                          n3
 *    |   |                          |
 *   ...  |                         ...  [from n0]
 *    |  /                           |  /
 *   n50                            n50
 *
 * This is useful for training graphs especially, which tend to have very long feed-forward edges
 * for intermediate values from fprop being stored for later reuse in the bprop phase.
 *
 * Efficiently detecting a "long skip" is a bit tricky. We want to come up with a metric that is
 * reasonably fast to compute, but does not result in cuts that will split the graph into multiple
 * components. The heuristic we are using for the jump distance between n and m is the maximum
 * difference in maximum path length from n and m to any result node that is reachable from both
 * n and m (or 0, if no such result node exists). Not sure if this is mathematically *guaranteed*
 * not to split graph components, but it seems to work well in practice.
 *
 * Formally:
 *
 * Compute-Heights-Above-Each-Parameter(N):
 *    Inputs: nodes N; define R={n in N | n is a Result node}
 *    Output: height_maps: map from N to (map from R to int)
 *
 *    height_maps is initially empty
 *
 *    for each r in R:
 *        Insert into height_map the map {r -> 1}
 *
 *    for each n in N in reverse topological ("results-first") order:
 *        for each user m of n:
 *            for each r in height_maps[m].keys:
 *                height_maps[n][r] := max(height_maps[n][r], height_maps[m][r]+1)
 *
 * Jump-Distance(n,m,height_maps):
 *     Inputs: n (source node), m (destination node), height_maps (pre-computed above)
 *     Output: jump_distance: int
 *
 *     jump_distance := 0
 *
 *     for each r in height_maps[n].keys:
 *         if r is in height_maps[m].keys:
 *             jump_distance := max(jump_distance, abs(height_maps[n][r] - height_maps[m][r]))
 *
 * Later on, if E is an edge from n to m, and Jump-Distance(n,m,height_map) > K (where K is kind
 * of arbitrary but currently set to 20), we will "cut" the edge as illustrated above.
 *
 * -----------------
 *
 * The second tweak aims to eliminate routing pressure from nodes that have large outdegree and
 * are connected to many otherwise-distant places in the graph. For this, the only thing we are
 * doing at the moment is to "float" Parameter and Constant nodes. This means that rather than
 * visualizing them as a single node (which might have very large outdegree as in, e.g., a
 * learning rate parameter being fed to many different places), we make a "copy" of the node at
 * each occurrence site (with a dashed outline).
 *
 * NOTE: This tweak could probably be extended to float other kinds of nodes with high out-degree.
 * (This situation is likely to arise after constant subexpression elimination.) Here one has to
 * be careful to avoid splitting the components. I have some rough ideas on how this could be
 * dealt with, but have not had time to implement them yet. --amprocte
 */

class HeightMap {
public:
    HeightMap() {}
    HeightMap(std::set<ov::Node*> initials) {
        for (auto& n : initials) {
            m_heights[n] = 0;
        }
    }
    void absorb(const HeightMap& other) {
        for (auto& p : other.m_heights) {
            auto k = p.first;
            auto v = p.second;
            m_heights[k] = std::max(m_heights[k], v + 1);
        }
    }
    int64_t max_jump_to(const HeightMap& target) {
        int64_t result = 0;
        for (auto& p : m_heights) {
            auto k = p.first;
            auto v = p.second;
            if (target.m_heights.count(k) != 0) {
                result = std::max(result, std::abs(target.m_heights.at(k) - v));
            }
        }
        return result;
    }

private:
    std::unordered_map<ov::Node*, int64_t> m_heights;
};

static std::string label_edge(const std::shared_ptr<ov::Node>& /* src */,
                              const std::shared_ptr<ov::Node>& dst,
                              size_t arg_index,
                              int64_t jump_distance) {
    std::stringstream ss;
    if (ov::util::getenv_bool("OV_VISUALIZE_TREE_EDGE_LABELS")) {
        ss << "[label=\" " << dst->input_value(arg_index).get_index() << " -> " << arg_index << " \"]";
    } else if (ov::util::getenv_bool("OV_VISUALIZE_TREE_EDGE_JUMP_DISTANCE")) {
        if (jump_distance > 1) {
            ss << "[label=\"jump=" << jump_distance << "\"]";
        }
    }
    return ss.str();
}

static std::string get_attribute_values(const std::map<std::string, ov::Any>& attributes,
                                        const std::string& delimiter = ", ") {
    std::stringstream ss;
    bool first = true;
    for (const auto& item : attributes) {
        ss << (first ? " " : delimiter) << item.first;
        if (item.second.is<ov::RuntimeAttribute>()) {
            ss << "{" << item.second.as<ov::RuntimeAttribute>().to_string() << "}";
        } else if (!item.second.empty()) {
            ss << "{";
            item.second.print(ss);
            ss << "}";
        } else {
            ss << "{"
               << "[EMPTY]"
               << "}";
        }

        first = false;
    }
    return ss.str();
}

bool ov::pass::VisualizeTree::run_on_model(const std::shared_ptr<ov::Model>& f) {
    RUN_ON_MODEL_SCOPE(VisualizeTree);
    std::unordered_map<Node*, HeightMap> height_maps;

    for (auto& node : f->get_ops()) {
        if (node->description() == "Result") {
            height_maps[node.get()] = HeightMap({node.get()});
        } else {
            height_maps[node.get()] = HeightMap();
        }
    }

    auto nodes = topological_sort(f->get_ops());

    for (auto it = nodes.rbegin(); it != nodes.rend(); ++it) {
        auto& node = *it;
        for (auto& output : node->outputs()) {
            for (auto& input : output.get_target_inputs()) {
                auto target_node = input.get_node();
                height_maps[node.get()].absorb(height_maps[target_node]);
            }
        }
    }

    // TODO(amprocte): Maybe find a way to make this tunable.

    size_t fake_node_ctr = 0;

    traverse_nodes(f, [&](std::shared_ptr<Node> node) {
        add_node_arguments(node, height_maps, fake_node_ctr);
    });

    render();

    // Clean up local variable not to hold node pointers
    m_nodes_with_attributes.clear();

    return false;
}

ov::pass::VisualizeTree::VisualizeTree(const std::string& file_name, node_modifiers_t nm, bool dot_only)
    : m_name{file_name},
      m_node_modifiers{nm},
      m_dot_only(dot_only) {}

void ov::pass::VisualizeTree::add_node_arguments(std::shared_ptr<Node> node,
                                                 std::unordered_map<Node*, HeightMap>& height_maps,
                                                 size_t& fake_node_ctr) {
    size_t arg_index = 0;
    for (auto input_value : node->input_values()) {
        auto arg = input_value.get_node_shared_ptr();
        size_t jump_distance = height_maps[arg.get()].max_jump_to(height_maps[node.get()]);
        if (ov::is_type<ov::op::v0::Constant>(arg) || ov::is_type<ov::op::v0::Parameter>(arg)) {
            auto clone_name = "CLONE_" + std::to_string(fake_node_ctr);
            auto color =
                std::string("color=\"") + (arg->description() == "Parameter" ? "blue" : "black") + std::string("\"");
            std::vector<std::string> attributes{"shape=\"box\"",
                                                "style=\"dashed\"",
                                                color,
                                                std::string("label=\"") + get_node_name(arg) + std::string("\n") +
                                                    get_constant_value(arg) + std::string("\"")};

            if (m_node_modifiers && !arg->output(0).get_rt_info().empty()) {
                m_node_modifiers(*arg, attributes);
            }
            m_ss << "    " << clone_name << "[";
            for (auto attr : attributes) {
                m_ss << " " << attr << " ";
            }
            m_ss << "]\n";

            m_ss << "    " << clone_name << " -> " << node->get_name()
                 << label_edge(arg, node, arg_index, jump_distance) << "\n";
            fake_node_ctr++;
        } else if (jump_distance > max_jump_distance) {
            m_ss << add_attributes(arg);
            m_ss << add_attributes(node);
            auto recv_node_name = "RECV_" + std::to_string(fake_node_ctr);
            auto send_node_name = "SEND_" + std::to_string(fake_node_ctr);
            m_ss << "    " << recv_node_name
                 << "[shape=\"box\" style=\"solid,filled\" "
                    "fillcolor=\"#ffcccc\" label=\"Receive["
                 << arg->get_name() << "]\"]\n";
            m_ss << "    " << send_node_name
                 << "[shape=\"box\" style=\"solid,filled\" "
                    "fillcolor=\"#ccffcc\" label=\"Send["
                 << node->get_name() << "]\"]\n";
            m_ss << "    " << arg->get_name() << " -> " << send_node_name
                 << label_edge(arg, node, arg_index, jump_distance) << "\n";
            m_ss << "    " << recv_node_name << " -> " << node->get_name()
                 << label_edge(arg, node, arg_index, jump_distance) << "\n";
            fake_node_ctr++;
        } else {
            m_ss << add_attributes(arg);
            m_ss << add_attributes(node);
            m_ss << "    " << arg->get_name() << " -> " << node->get_name()
                 << label_edge(arg, node, arg_index, jump_distance) << "\n";
        }
        arg_index++;
    }
}

std::string ov::pass::VisualizeTree::add_attributes(std::shared_ptr<Node> node) {
    std::string rc;
    if (m_nodes_with_attributes.find(node) == m_nodes_with_attributes.end()) {
        m_nodes_with_attributes.insert(node);
        rc = get_attributes(node);
    }
    return rc;
}

static std::string pretty_partial_shape(const ov::PartialShape& shape) {
    std::stringstream ss;
    ss << shape;
    return ss.str();
}

template <typename T>
static std::string pretty_min_max_denormal_value(const std::vector<T>& values) {
    std::stringstream ss;

    T min_value = values[0];
    T max_value = values[0];
    size_t denormal_counts = 0ul;
    std::stringstream denormal_ss;
    for (size_t i = 0; i < values.size(); ++i) {
        const auto& value = values[i];
        if (min_value > value) {
            min_value = value;
        }
        if (max_value < value) {
            max_value = value;
        }

        const auto abs_value = std::abs(static_cast<double>(value));
        if (((abs_value > 0.) && (abs_value < 1.e-32)) || (abs_value > 1.e+32)) {
            if (denormal_counts < 3) {
                denormal_ss << (denormal_counts > 0 ? ", " : "") << i << ": " << value;
            } else if (denormal_counts == 3) {
                denormal_ss << "...";
            }
            denormal_counts++;
        }
    }

    ss << "min: " << min_value << ", max: " << max_value;
    if (denormal_counts != 0) {
        ss << ", denormals: " << denormal_counts << " [" << denormal_ss.str() << "]";
    }

    return ss.str();
}

template <typename T>
static std::string pretty_value(const std::vector<T>& values, bool allow_obfuscate = false) {
    std::stringstream ss;
    for (size_t i = 0; i < values.size(); ++i) {
        if (i != 0 && i % 8 == 0)
            ss << std::endl;
        const auto& value = values[i];
        if (i > 0)
            ss << ", ";
        if (allow_obfuscate && value == std::numeric_limits<T>::max())
            ss << "max";
        else if (allow_obfuscate && value == std::numeric_limits<T>::min())
            ss << "min";
        else
            ss << value;
    }

    const std::string additional_ss =
        ov::util::getenv_bool("OV_VISUALIZE_TREE_MIN_MAX_DENORMAL") ? pretty_min_max_denormal_value(values) : "";
    if (!additional_ss.empty()) {
        ss << std::endl << "(" << additional_ss << ")";
    }
    return ss.str();
}

static std::string get_value(const std::shared_ptr<ov::op::v0::Constant>& constant, bool allow_obfuscate = false) {
    static const int max_elements = ov::util::getenv_int("OV_VISUALIZE_TREE_CONST_MAX_ELEMENTS", 7);
    std::stringstream ss;
    ss << "[ ";
    switch (constant->get_output_element_type(0)) {
    case ov::element::Type_t::undefined:
    case ov::element::Type_t::dynamic:
    case ov::element::Type_t::u1:
    case ov::element::Type_t::u4:
<<<<<<< HEAD
    case ov::element::Type_t::nf4:
        ss << "[ u4 value ]";
        break;
=======
>>>>>>> f53d880b
    case ov::element::Type_t::i4:
        ss << constant->get_output_element_type(0).get_type_name() << " value";
        break;
    case ov::element::Type_t::bf16:
    case ov::element::Type_t::f16:
    case ov::element::Type_t::f32:
    case ov::element::Type_t::f64:
        ss << pretty_value(constant->cast_vector<double>(max_elements), allow_obfuscate);
        break;
    case ov::element::Type_t::i8:
    case ov::element::Type_t::i16:
    case ov::element::Type_t::i32:
    case ov::element::Type_t::i64:
        ss << pretty_value(constant->cast_vector<int64_t>(max_elements), allow_obfuscate);
        break;
    case ov::element::Type_t::boolean:
    case ov::element::Type_t::u8:
    case ov::element::Type_t::u16:
    case ov::element::Type_t::u32:
    case ov::element::Type_t::u64:
        ss << pretty_value(constant->cast_vector<uint64_t>(max_elements), allow_obfuscate);
        break;
    }
    const auto num_elements_in_constant = static_cast<int>(shape_size(constant->get_shape()));
    if (num_elements_in_constant == 0)
        ss << "empty";
    else if (max_elements == 0)
        ss << "suppressed";
    else if (num_elements_in_constant > max_elements)
        ss << ", ...";
    ss << " ]";
    return ss.str();
}

static std::string get_bounds_and_label_info(const ov::Output<ov::Node> output) {
    const auto& tensor = output.get_tensor();
    const auto& lower = tensor.get_lower_value();
    const auto& upper = tensor.get_upper_value();
    const auto& value_label = tensor.get_value_label();

    if (!lower && !upper && value_label.empty())
        return "";

    std::stringstream label;
    size_t size = lower ? lower.get_size() : upper ? upper.get_size() : value_label.size();
    if (size == 0) {
        label << "empty";
    } else {
        label << " lower: " << (lower ? get_value(std::make_shared<ov::op::v0::Constant>(lower), true) : "NONE");
        label << " upper: " << (upper ? get_value(std::make_shared<ov::op::v0::Constant>(upper), true) : "NONE");
        label << " label: " << (value_label.empty() ? "NONE" : pretty_value(value_label));
    }
    return label.str();
}

std::string ov::pass::VisualizeTree::get_constant_value(std::shared_ptr<Node> node, size_t max_elements) {
    std::stringstream ss;
    ss << "{" << node->get_element_type().to_string() << "}";
    ss << pretty_partial_shape(node->get_output_partial_shape(0));

    if (const auto& constant = ov::as_type_ptr<ov::op::v0::Constant>(node))
        ss << "\nvalue: " << get_value(constant, max_elements);
    return ss.str();
}

std::string ov::pass::VisualizeTree::get_attributes(std::shared_ptr<Node> node) {
    std::vector<std::string> attributes;
    attributes.push_back("shape=box");

    if (ov::op::util::is_output(node)) {
        attributes.push_back("color=crimson");
        attributes.push_back("penwidth=1.5");
    } else {
        attributes.push_back("color=black");
    }

    // Construct the label attribute
    {
        std::stringstream label;
        label << "label=\"" << get_node_name(node);

        static const bool nvtos = ov::util::getenv_bool("NGRAPH_VISUALIZE_TREE_OUTPUT_SHAPES") ||
                                  ov::util::getenv_bool("OV_VISUALIZE_TREE_OUTPUT_SHAPES");
        static const bool nvtot = ov::util::getenv_bool("NGRAPH_VISUALIZE_TREE_OUTPUT_TYPES") ||
                                  ov::util::getenv_bool("OV_VISUALIZE_TREE_OUTPUT_TYPES");
        static const bool nvtio = ov::util::getenv_bool("OV_VISUALIZE_TREE_IO");
        static const bool nvtrti = ov::util::getenv_bool("OV_VISUALIZE_TREE_RUNTIME_INFO");
        static const bool ovpvl = ov::util::getenv_bool("OV_VISUALIZE_PARTIAL_VALUES_AND_LABELS");

        if (nvtos || nvtot || nvtio) {
            if (nvtio) {
                for (const auto& input : node->inputs()) {
                    label << "\\nin" << std::to_string(input.get_index()) << ": ";
                    if (nvtot)
                        label << "{" << input.get_element_type().to_string() << "}";
                    if (nvtos)
                        label << pretty_partial_shape(input.get_partial_shape());
                    label << ": " << node->get_input_node_ptr(input.get_index())->get_name() << ": out"
                          << input.get_source_output().get_index();

                    if (nvtrti) {
                        label << get_attribute_values(input.get_rt_info());
                    }
                }
            }
            for (const auto& output : node->outputs()) {
                if (nvtio)
                    label << "\\nout" << std::to_string(output.get_index()) << ": ";
                if (nvtot)
                    label << "{" << output.get_element_type().to_string() << "}";
                if (nvtos)
                    label << pretty_partial_shape(output.get_partial_shape());

                if (nvtrti) {
                    label << get_attribute_values(output.get_rt_info());
                }
                if (ovpvl)
                    label << get_bounds_and_label_info(output);
            }
        }

        auto eh = m_ops_to_details.find(node->get_type_info());
        if (eh != m_ops_to_details.end()) {
            eh->second(*node, label);
        }
        label << "\"";
        attributes.push_back(label.str());
    }

    if (m_node_modifiers) {
        m_node_modifiers(*node, attributes);
    }

    std::stringstream ss;
    ss << "    " << node->get_name() << " [" << ov::util::join(attributes, " ") << "]\n";

    return ss.str();
}

std::string ov::pass::VisualizeTree::get_node_name(std::shared_ptr<Node> node) {
    static const bool nvtmn = ov::util::getenv_bool("OV_VISUALIZE_TREE_MEMBERS_NAME");
    std::string rc = (nvtmn ? std::string("friendly_name: ") : "") + node->get_friendly_name();
    if (node->get_friendly_name() != node->get_name()) {
        rc += "\\n" + (nvtmn ? std::string("name: ") : "") + node->get_name();
    }
    const auto type_info = node->get_type_info();
    rc += "\\n" + (nvtmn ? std::string("type_name: ") : "") + std::string(type_info.version_id) +
          "::" + std::string(type_info.name);

    static const bool nvttn = ov::util::getenv_bool("OV_VISUALIZE_TREE_TENSORS_NAME");
    if (nvttn) {
        auto to_string = [](const std::unordered_set<std::string>& names) {
            std::stringstream ss;
            size_t i = 0;
            for (const auto& name : names) {
                ss << (i == 0 ? "" : ", ") << name;
                i++;
            }
            return ss.str();
        };

        if (node->get_input_size() != 0) {
            rc += "\\n" + (nvtmn ? std::string("in_tensor_names: ") : "");
            for (size_t i = 0; i < node->get_input_size(); ++i) {
                const auto input = node->input(i);
                const auto tensor_ptr = input.get_tensor_ptr();
                rc += (i == 0 ? "" : "; ") + std::string("(") + std::to_string((size_t)tensor_ptr.get()) + ") ";
                const auto str = to_string(node->input_value(0).get_names());
                if (!str.empty()) {
                    rc += str;
                }
            }
        }
        if (node->get_output_size() != 0) {
            rc += "\\n" + (nvtmn ? std::string("out_tensor_names: ") : "");
            for (size_t i = 0; i < node->get_output_size(); ++i) {
                const auto output = node->output(i);
                const auto tensor_ptr = output.get_tensor_ptr();
                rc += (i == 0 ? "" : "; ") + std::string("(") + std::to_string((size_t)tensor_ptr.get()) + ") ";
                const auto str = to_string(output.get_names());
                if (!str.empty()) {
                    rc += str;
                }
            }
        }
    }

    static const bool nvtrti = ov::util::getenv_bool("OV_VISUALIZE_TREE_RUNTIME_INFO");
    if (nvtrti) {
        const auto rt = node->get_rt_info();
        if (!rt.empty()) {
            rc += "\\nrt info: " + get_attribute_values(rt, "\\n");
        }
    }
    return rc;
}

void ov::pass::VisualizeTree::render() const {
    std::string ext = ov::util::get_file_ext(m_name);
    std::string output_format = ext.substr(1);
    std::string dot_file = m_name;
    if (ov::util::to_lower(ext) != ".dot") {
        dot_file += ".dot";
    }
    std::ofstream out(dot_file);
    if (out) {
        out << "digraph \n{\n";
        out << m_ss.str();
        out << "}\n";
        out.close();

        if (!m_dot_only && ov::util::to_lower(ext) != ".dot") {
#ifndef _WIN32
            std::stringstream ss;
            ss << "dot -T" << output_format << " " << dot_file << " -o" << m_name;
            auto cmd = ss.str();
            auto stream = popen(cmd.c_str(), "r");
            if (stream) {
                pclose(stream);
            }
#endif
        }
    }
}<|MERGE_RESOLUTION|>--- conflicted
+++ resolved
@@ -352,12 +352,7 @@
     case ov::element::Type_t::dynamic:
     case ov::element::Type_t::u1:
     case ov::element::Type_t::u4:
-<<<<<<< HEAD
     case ov::element::Type_t::nf4:
-        ss << "[ u4 value ]";
-        break;
-=======
->>>>>>> f53d880b
     case ov::element::Type_t::i4:
         ss << constant->get_output_element_type(0).get_type_name() << " value";
         break;
