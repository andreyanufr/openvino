# Copyright (C) 2020-2022 Intel Corporation
# SPDX-License-Identifier: Apache-2.0

import numpy as np
from openvino.tools.mo.graph.graph import Node


def get_node_inputs(node: Node):
    """
    Return list of node input nodes
    Indexes of input nodes in list matches number of input port for this inputs
    :param node: node from NetworkX to get inputs
    :return: list of node inputs
    """
    return [port.node if port is not None else None for port in get_node_input_ports(node)]


def get_node_input_ports(node: Node):
    """
    Return list of node input nodes with their ports
    Indexes of input nodes in list matches number of input port for this inputs
    :param node: node from NetworkX to get inputs
    :return: list of node inputs
    """
    sources_ports = [parent.get_source() for parent in node.in_ports().values()]
    return [port for port in sources_ports if port is not None]


def get_node_input(node: Node, in_port: int):
    """
    Returns input node of node on in_port
    :param node: node from NetworkX to get input node
    :param in_port: number of input port
    :return: input node of 'node' on in_port input port
    """
    out_port = node.in_port(in_port).get_source()
    return out_port.node if out_port else None


def get_all_node_outputs(node: Node):
    """
    Returns all consumers of node outputs
    WARNING: Indexes of consumer nodes in list DOESN'T MATCH indexes
    of output ports for this consumers (because one port can have more than one consumer).
    :param node: NetworkX node to get outputs
    :return list of all node consumer nodes
    """
    return [port.node for port in get_node_output_ports(node)]


def get_node_output_ports(node: Node):
    """
    Returns all consumers of node outputs
    WARNING: Indexes of consumer nodes in list DOESN'T MATCH indexes
    of output ports for this consumers (because one port can have more than one consumer).
    :param node: NetworkX node to get outputs
    :return list of all node consumer nodes
    """
    consumers = []
    for port in node.out_ports().values():
        for dst_port in port.get_destinations():
            consumers.append(dst_port)
    return consumers


def get_node_output(node: Node, out_port: int):
    """
    Return all consumers of node from output port out_port
    :param node: node from NetworkX to get output on port
    :param out_port: number of output port to get consumers
    :return: List of consumers of out_port of node
    """
    consumers = []
    for dst_node in node.out_port(out_port).get_destinations():
        consumers.append(dst_node.node)
    return consumers


def set_node_value(node: Node, value: np.ndarray):
    """
    Set new value to Const node and recompute all necessary
     shapes in this node and data nodes
     :param node: node to set value
     :param value: new node value
      """
    if node.type != 'Const':
        raise Exception('Can\'t set value for non-constant node {}'.format(node.name))
    data_type = np.float32
    if node.out_port(0).is_data_type_defined():
        data_type = node.out_port(0).get_data_type()
    node.out_port(0).data.set_value(np.array(value).astype(data_type))


def get_node_value(node: Node):
    """
    Get value from Const node
    :param node: node to get value
    :return the value of the Const node
    """
    if node.type != 'Const':
        raise Exception('Can\'t get value for non-constant node {}'.format(node.name))
    return node.value


def get_weights_for_node(node: Node):
    """
    Return node with weights for node
    :param node: NetworkX node to get weights
    :return: node with weights and None if no weights for node
    """

    if 1 not in node.in_ports():
        raise Exception('Can\'t get weights for {} node. No 1 port in node'.format(node.name))

    if node.in_port(1).get_source() is not None:
        return node.in_port(1).get_source().node
    return None


def set_weights_for_node(node: Node, value: np.ndarray):
    """
    Set new value of weights for node
    :param node:  NetworkX node to set new weights value
    :param value: new weights value
    :return: None
    """
    weights = get_weights_for_node(node)
    if weights is None:
        raise Exception('Can\'t set weights for node {} because node does not have weights'.format(node.name))
    set_node_value(weights, value)


def get_bias_for_node(node: Node):
    """
    Return node with bias for node
    :param node: NetworkX node to get bias
    :return: node with bias, None if there is no bias for node
    """
    node_outputs = get_node_output(node, 0)
    if len(node_outputs) == 1:
        potential_bias = node_outputs[0]
        if potential_bias.type == 'Add' and len(get_node_inputs(potential_bias)) > 1:
            for potential_bias_const in get_node_inputs(potential_bias):
                if potential_bias_const.type == 'Const':
                    return potential_bias_const
    return None


def set_bias_for_node(node: Node, value: np.ndarray):
    """
    Set new value of bias for node
    :param node:  NetworkX node to set new bias value
    :param value: new bias value
    :return: None
    """
    bias = get_bias_for_node(node)
    if bias is None:
        raise Exception('Can\'t set bias for node {} because node does not have a bias'.format(node.name))
    set_node_value(bias, value)


def get_input_shape(node: Node, in_port: int):
    """
    Return shape of in_port input of node
    :param node: NetworkX node to get input shape
    :param in_port: input port number
    :return:
    """
    if in_port not in node.in_ports():
        raise Exception('Can\'t get shape for {} port of {} node. No such port in node'.format(in_port, node.name))
    in_port = node.in_port(in_port)
    return in_port.data.get_shape()


def get_output_shape(node: Node, out_port: int):
    """
    Return shape of out_port input of node
    :param node: NetworkX node to get input shape
    :param in_port: input port number
    :return:
    """
    if out_port not in node.out_ports():
        raise Exception('Can\'t get shape for {} port of {} node. No such port in node'.format(out_port, node.name))
    out_port = node.out_port(out_port)
    return out_port.data.get_shape()


def get_quantized_input_key(quantized_node):
    """
    Returns key for quantized node input.
    If input node of quantized node have one output port -> key is name of fq_input node.
    Otherwise, key is tuple (fq_input name, output port number)
    """
    if quantized_node.type == 'Add':
        for quantized_node_input in get_node_inputs(quantized_node):
            if quantized_node_input.type != 'Const':
                quantized_input = quantized_node_input
    else:
        quantized_input = get_node_input(quantized_node, 0)
    key = quantized_input.fullname
    if len(quantized_input.out_ports()) > 1:
        port_number = quantized_node.in_port(0).get_source().out
        key = (quantized_input.fullname, port_number)
    return key


def node_with_quantized_weights(node):
    """
    Check that node have constant and quantized weights (input on port 1).
    :param node: operation node
    :return: True if node has quantized weights and False instead
    """
    weights_input = get_node_input(node, 1)
    if weights_input.type == 'ConvertFP8' and get_node_input(weights_input, 0).type == 'Const':
        return True

    return False


<<<<<<< HEAD
def node_with_quantized_input_and_bias(node):
    """
    Check that node havs two quantized input (inputs on port 0 and 1).
    :param node: operation node
    :return: True if node has quantized inputs and False instead
    """
    input_node = get_node_input(node, 0)
    bias_node = get_node_input(node, 1)
    if input_node is not None and input_node.type == 'ConvertFP8' and bias_node is not None and bias_node.type == 'ConvertFP8':
        return True

    return False


=======
>>>>>>> 4486470e
def get_input_data_value(node: Node, port: int):
    """
    Return value of data node for needed node at port
    :param node: needed node
    :param port: input port id
    :return: input data node value
    """
    return node.in_port(port).data.get_value()


def get_first_convolutions(parameter_nodes):
    first_convolutions = []
    while parameter_nodes:
        first_convolutions += [node for node in parameter_nodes
                               if node.type == 'Convolution']
        parameter_nodes = [get_all_node_outputs(node) for node in parameter_nodes
                           if node.type != 'Convolution']
        parameter_nodes = {node for node_list in parameter_nodes for node in node_list}
    return first_convolutions


def check_const_input(node):
    w_out = get_weights_for_node(node)
    if w_out.type == 'ConvertFP8':
        w_out = get_node_input(w_out, 0)
    if w_out.type != 'Const':
        return False
    return True


def check_input_data_is_const(node, port_id=1):
    return get_node_input(node, port_id).type == 'Const' or get_input_data_value(node, port_id) is not None


def get_lstm_ends(read_value, assigns, ignore_nodes):
    assigns_by_id = {n.variable_id: n for n in assigns}
    assign = assigns_by_id[read_value.variable_id]
    assign_input = get_node_input(assign, 0)
    lstm_outputs = [n for n in get_all_node_outputs(assign_input)
                    if n.name not in ignore_nodes]
    return lstm_outputs


def create_node_name(input_node, mode=tuple):
    """
    Returns key for node input.
    If input node has one output port -> key is name of input node.
    Otherwise, key is tuple (input name, output port number)
    """
    key = input_node.fullname
    if len(input_node.out_ports()) > 1:
        port_number = input_node.in_port(0).get_source().out
        key = (input_node.fullname, port_number) if mode == tuple else f"{input_node.fullname}.{port_number}"
    return key


def get_node_data_type(node, port_id=0):
    if node.type != 'Const' and node.in_port(port_id).get_source() is not None \
            and node.in_port(port_id).get_source().is_data_type_defined():
        return node.in_port(port_id).get_source().get_data_type()
    return None


def reset_node_fullname(old_fullname, node_name):
    return '|'.join(old_fullname.split('|')[:-1] + [node_name])

def convert_to_outputs_name(node_name):
    return node_name if isinstance(node_name, tuple) else (node_name, 0)<|MERGE_RESOLUTION|>--- conflicted
+++ resolved
@@ -217,23 +217,6 @@
     return False
 
 
-<<<<<<< HEAD
-def node_with_quantized_input_and_bias(node):
-    """
-    Check that node havs two quantized input (inputs on port 0 and 1).
-    :param node: operation node
-    :return: True if node has quantized inputs and False instead
-    """
-    input_node = get_node_input(node, 0)
-    bias_node = get_node_input(node, 1)
-    if input_node is not None and input_node.type == 'ConvertFP8' and bias_node is not None and bias_node.type == 'ConvertFP8':
-        return True
-
-    return False
-
-
-=======
->>>>>>> 4486470e
 def get_input_data_value(node: Node, port: int):
     """
     Return value of data node for needed node at port
